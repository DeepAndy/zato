--- conflicted
+++ resolved
@@ -105,12 +105,8 @@
 pycparser = 2.10
 pycrypto = 2.6
 pyflakes = 0.8.1
-<<<<<<< HEAD
-PyJWT = 1.4.1
 pylibmc = 1.5.2
-=======
 PyJWT = 1.4.2
->>>>>>> ea2e4360
 PyMySQL = 0.6.2
 PyPubSub = 3.3.0
 pygments = 1.5
