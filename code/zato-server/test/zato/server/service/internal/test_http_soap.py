--- conflicted
+++ resolved
@@ -44,11 +44,7 @@
         self.assertEquals(self.sio.output_optional, ('service_id', 'service_name', 'security_id', 'security_name', 'sec_type',
             'method', 'soap_action', 'soap_version', 'data_format', 'host', 
             'ping_method', 'pool_size', 'merge_url_params_req', 'url_params_pri', 'params_pri', 'serialization_type', 'timeout',
-<<<<<<< HEAD
-            'sec_tls_ca_cert_id'))
-=======
-            Bool('has_rbac')))
->>>>>>> 03e89ade
+            'sec_tls_ca_cert_id', Bool('has_rbac')))
         self.assertEquals(self.sio.namespace, zato_namespace)
         self.assertRaises(AttributeError, getattr, self.sio, 'input_optional')
 
@@ -80,11 +76,7 @@
         self.assertEquals(self.sio.input_required, ('cluster_id', 'name', 'is_active', 'connection', 'transport', 'is_internal', 'url_path'))
         self.assertEquals(self.sio.input_optional, ('service', 'security_id', 'method', 'soap_action', 'soap_version', 'data_format', 'host', 
             'ping_method', 'pool_size', ForceTypeWrapper(Bool('merge_url_params_req')), 'url_params_pri', 'params_pri',
-<<<<<<< HEAD
-            'serialization_type', 'timeout', 'sec_tls_ca_cert_id'))
-=======
-            'serialization_type', 'timeout', ForceTypeWrapper(Bool('has_rbac'))))
->>>>>>> 03e89ade
+            'serialization_type', 'timeout', 'sec_tls_ca_cert_id', ForceTypeWrapper(Bool('has_rbac'))))
         self.assertEquals(self.sio.output_required, ('id', 'name'))
         self.assertEquals(self.sio.namespace, zato_namespace)
         self.assertRaises(AttributeError, getattr, self.sio, 'output_optional')
@@ -114,18 +106,10 @@
     def test_sio(self):        
         self.assertEquals(self.sio.request_elem, 'zato_http_soap_edit_request')
         self.assertEquals(self.sio.response_elem, 'zato_http_soap_edit_response')
-<<<<<<< HEAD
         self.assertEquals(self.sio.input_required, ('id', 'cluster_id', 'name', 'is_active', 'connection', 'transport', 'url_path'))
-        self.assertEquals(self.sio.input_optional, ('service', 'security_id', 'method', 'soap_action', 'soap_version', 'data_format', 'host', 
-            'ping_method', 'pool_size', ForceTypeWrapper(Bool('merge_url_params_req')), 'url_params_pri', 'params_pri',
-            'serialization_type', 'timeout', 'sec_tls_ca_cert_id')) 
-=======
-        self.assertEquals(self.sio.input_required, ('id', 'cluster_id', 'name', 'is_active', 'connection', 'transport',
-            'url_path'))
         self.assertEquals(self.sio.input_optional, ('service', 'security_id', 'method', 'soap_action', 'soap_version',
             'data_format', 'host', 'ping_method', 'pool_size', ForceTypeWrapper(Bool('merge_url_params_req')), 'url_params_pri',
-            'params_pri', 'serialization_type', 'timeout', ForceTypeWrapper(Bool('has_rbac')))) 
->>>>>>> 03e89ade
+            'params_pri', 'serialization_type', 'timeout', 'sec_tls_ca_cert_id', ForceTypeWrapper(Bool('has_rbac')))) 
         self.assertEquals(self.sio.output_required, ('id', 'name'))
         self.assertEquals(self.sio.namespace, zato_namespace)
         self.assertRaises(AttributeError, getattr, self.sio, 'output_optional')
