--- conflicted
+++ resolved
@@ -83,14 +83,8 @@
         input_required = ('cluster_id', 'connection', 'transport')
         output_required = ('id', 'name', 'is_active', 'is_internal', 'url_path')
         output_optional = ('service_id', 'service_name', 'security_id', 'security_name', 'sec_type', 
-<<<<<<< HEAD
-                           'method', 'soap_action', 'soap_version', 'data_format', 'host', 'ping_method',
-                           'pool_size', 'merge_url_params_req', 'url_params_pri', 'params_pri', 'serialization_type',
-                           'timeout', 'sec_tls_ca_cert_id')
-=======
             'method', 'soap_action', 'soap_version', 'data_format', 'host', 'ping_method', 'pool_size', 'merge_url_params_req',
-            'url_params_pri', 'params_pri', 'serialization_type', 'timeout', Boolean('has_rbac'))
->>>>>>> 03e89ade
+            'url_params_pri', 'params_pri', 'serialization_type', 'timeout', 'sec_tls_ca_cert_id', Boolean('has_rbac'))
         output_repeated = True
 
     def get_data(self, session):
@@ -111,11 +105,7 @@
         input_required = ('cluster_id', 'name', 'is_active', 'connection', 'transport', 'is_internal', 'url_path')
         input_optional = ('service', 'security_id', 'method', 'soap_action', 'soap_version', 'data_format',
             'host', 'ping_method', 'pool_size', Boolean('merge_url_params_req'), 'url_params_pri', 'params_pri',
-<<<<<<< HEAD
-            'serialization_type', 'timeout', 'sec_tls_ca_cert_id')
-=======
-            'serialization_type', 'timeout', Boolean('has_rbac'))
->>>>>>> 03e89ade
+            'serialization_type', 'timeout', 'sec_tls_ca_cert_id', Boolean('has_rbac'))
         output_required = ('id', 'name')
 
     def handle(self):
@@ -216,11 +206,7 @@
         input_required = ('id', 'cluster_id', 'name', 'is_active', 'connection', 'transport', 'url_path')
         input_optional = ('service', 'security_id', 'method', 'soap_action', 'soap_version', 'data_format', 
             'host', 'ping_method', 'pool_size', Boolean('merge_url_params_req'), 'url_params_pri', 'params_pri',
-<<<<<<< HEAD
-            'serialization_type', 'timeout', 'sec_tls_ca_cert_id')
-=======
-            'serialization_type', 'timeout', Boolean('has_rbac'))
->>>>>>> 03e89ade
+            'serialization_type', 'timeout', 'sec_tls_ca_cert_id', Boolean('has_rbac'))
         output_required = ('id', 'name')
 
     def handle(self):
