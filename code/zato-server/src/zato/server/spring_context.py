# -*- coding: utf-8 -*-

"""
Copyright (C) 2010 Dariusz Suchojad <dsuch at zato.io>

Licensed under LGPLv3, see LICENSE.txt for terms and conditions.
"""

from __future__ import absolute_import, division, print_function, unicode_literals

# Bunch
from zato.bunch import Bunch

# Spring Python
from springpython.config import Object, PythonConfig

# Zato
from zato.common import SIMPLE_IO, ZATO_CRYPTO_WELL_KNOWN_DATA
from zato.common.crypto import CryptoManager
from zato.common.kvdb import KVDB
from zato.common.odb.api import ODBManager, PoolStore
from zato.server.base.parallel import ParallelServer
from zato.server.service.store import ServiceStore

class ZatoContext(PythonConfig):

    # #######################################################
    # Crypto keys

    @Object
    def crypto_manager(self):
        return CryptoManager()

    # #######################################################
    # Services

    @Object
    def service_store(self):
        store = ServiceStore()
        store.odb = self.odb_manager()
        store.services = {}

        return store

    @Object
    def internal_service_modules(self):
        return [
            'zato.server.service.internal',
            'zato.server.service.internal.checks.sio',
            'zato.server.service.internal.channel.amqp',
            'zato.server.service.internal.channel.jms_wmq',
            'zato.server.service.internal.channel.stomp',
            'zato.server.service.internal.channel.zmq',
            'zato.server.service.internal.cloud.aws.s3',
            'zato.server.service.internal.cloud.openstack.swift',
            'zato.server.service.internal.definition.amqp',
            'zato.server.service.internal.definition.cassandra',
            'zato.server.service.internal.definition.jms_wmq',
            'zato.server.service.internal.email.imap',
            'zato.server.service.internal.email.smtp',
            'zato.server.service.internal.helpers',
            'zato.server.service.internal.hot_deploy',
            'zato.server.service.internal.info',
            'zato.server.service.internal.http_soap',
            'zato.server.service.internal.kv_data',
            'zato.server.service.internal.kvdb',
            'zato.server.service.internal.kvdb.data_dict.dictionary',
            'zato.server.service.internal.kvdb.data_dict.impexp',
            'zato.server.service.internal.kvdb.data_dict.translation',
            'zato.server.service.internal.message.namespace',
            'zato.server.service.internal.message.xpath',
            'zato.server.service.internal.message.json_pointer',
            'zato.server.service.internal.notif',
            'zato.server.service.internal.notif.cloud.openstack.swift',
            'zato.server.service.internal.notif.sql',
            'zato.server.service.internal.outgoing.amqp',
            'zato.server.service.internal.outgoing.ftp',
            'zato.server.service.internal.outgoing.jms_wmq',
            'zato.server.service.internal.outgoing.odoo',
            'zato.server.service.internal.outgoing.sql',
            'zato.server.service.internal.outgoing.stomp',
            'zato.server.service.internal.outgoing.zmq',
            'zato.server.service.internal.pattern',
            'zato.server.service.internal.pickup',
            'zato.server.service.internal.pattern.invoke_retry',
            'zato.server.service.internal.pubsub',
            'zato.server.service.internal.pubsub.consumers',
            'zato.server.service.internal.pubsub.message',
            'zato.server.service.internal.pubsub.producers',
            'zato.server.service.internal.pubsub.topics',
            'zato.server.service.internal.query.cassandra',
            'zato.server.service.internal.scheduler',
            'zato.server.service.internal.search.es',
            'zato.server.service.internal.search.solr',
            'zato.server.service.internal.security',
            'zato.server.service.internal.security.apikey',
            'zato.server.service.internal.security.aws',
            'zato.server.service.internal.security.basic_auth',
            'zato.server.service.internal.security.jwt',
            'zato.server.service.internal.security.ntlm',
            'zato.server.service.internal.security.oauth',
            'zato.server.service.internal.security.rbac',
            'zato.server.service.internal.security.rbac.client_role',
            'zato.server.service.internal.security.rbac.permission',
            'zato.server.service.internal.security.rbac.role',
            'zato.server.service.internal.security.rbac.role_permission',
            'zato.server.service.internal.security.tech_account',
            'zato.server.service.internal.security.tls.ca_cert',
            'zato.server.service.internal.security.tls.channel',
            'zato.server.service.internal.security.tls.key_cert',
            'zato.server.service.internal.security.wss',
            'zato.server.service.internal.security.xpath',
            'zato.server.service.internal.server',
            'zato.server.service.internal.service',
            'zato.server.service.internal.stats',
            'zato.server.service.internal.stats.summary',
            'zato.server.service.internal.stats.trends',
            'zato.server.service.internal.updates',
        ]

    @Object
    def service_modules(self):
        return []

    @Object
    def int_parameters(self):
        return SIMPLE_IO.INT_PARAMETERS.VALUES

    @Object
    def int_parameter_suffixes(self):
        return SIMPLE_IO.INT_PARAMETERS.SUFFIXES

    @Object
    def bool_parameter_prefixes(self):
        return SIMPLE_IO.BOOL_PARAMETERS.SUFFIXES

    # #######################################################
    # SQL

    @Object
    def odb_manager(self):
        return ODBManager(well_known_data=ZATO_CRYPTO_WELL_KNOWN_DATA)

    @Object
    def sql_pool_store(self):
        return PoolStore()

    # #######################################################
    # Key-value DB

    @Object
    def kvdb(self):
        return KVDB()

    # #######################################################
    # Servers

    @Object
    def server(self):

        server = ParallelServer()
        server.odb = self.odb_manager()
        server.service_store = self.service_store()
        server.sql_pool_store = self.sql_pool_store()
        server.int_parameters = self.int_parameters()
        server.int_parameter_suffixes = self.int_parameter_suffixes()
        server.bool_parameter_prefixes = self.bool_parameter_prefixes()
        server.internal_service_modules = self.internal_service_modules()
        server.service_modules = self.service_modules()
        server.kvdb = self.kvdb()
        server.user_config = Bunch()

<<<<<<< HEAD
        return server
=======
        return server

    @Object
    def singleton_server(self):
        server = SingletonServer()

        return server

    # #######################################################
    # Scheduler management

    @Object
    def startup_jobs(self):
        return [
            {'name': 'zato.stats.process-raw-times', 'seconds':90,
             'service':'zato.stats.process-raw-times',
             'extra':'max_batch_size={}'.format(DEFAULT_STATS_SETTINGS['scheduler_raw_times_batch'])},

            {'name': 'zato.stats.aggregate-by-minute', 'seconds':60,
             'service':'zato.stats.aggregate-by-minute'},

            {'name': 'zato.stats.aggregate-by-hour', 'minutes':10,
             'service':'zato.stats.aggregate-by-hour'},

            {'name': 'zato.stats.aggregate-by-day', 'minutes':60,
             'service':'zato.stats.aggregate-by-day'},

            {'name': 'zato.stats.aggregate-by-month', 'minutes':60,
             'service':'zato.stats.aggregate-by-month'},

            {'name': 'zato.stats.summary.create-summary-by-day', 'minutes':10,
             'service':'zato.stats.summary.create-summary-by-day'},

            {'name': 'zato.stats.summary.create-summary-by-week', 'minutes':10,
             'service':'zato.stats.summary.create-summary-by-week'},

            {'name': 'zato.stats.summary.create-summary-by-month', 'minutes':60,
             'service':'zato.stats.summary.create-summary-by-month'},

            {'name': 'zato.stats.summary.create-summary-by-year', 'minutes':60,
             'service':'zato.stats.summary.create-summary-by-year'},

            {'name': 'zato.outgoing.sql.auto-ping', 'minutes':3,
             'service':'zato.outgoing.sql.auto-ping'},

            {'name': 'zato.kv-data.auto-clean-up', 'seconds':3,
             'service':'zato.kv-data.auto-clean-up'},

        ]
>>>>>>> 30343469
<|MERGE_RESOLUTION|>--- conflicted
+++ resolved
@@ -15,7 +15,7 @@
 from springpython.config import Object, PythonConfig
 
 # Zato
-from zato.common import SIMPLE_IO, ZATO_CRYPTO_WELL_KNOWN_DATA
+from zato.common import DEFAULT_STATS_SETTINGS, SIMPLE_IO, ZATO_CRYPTO_WELL_KNOWN_DATA
 from zato.common.crypto import CryptoManager
 from zato.common.kvdb import KVDB
 from zato.common.odb.api import ODBManager, PoolStore
@@ -170,15 +170,6 @@
         server.kvdb = self.kvdb()
         server.user_config = Bunch()
 
-<<<<<<< HEAD
-        return server
-=======
-        return server
-
-    @Object
-    def singleton_server(self):
-        server = SingletonServer()
-
         return server
 
     # #######################################################
@@ -221,5 +212,4 @@
             {'name': 'zato.kv-data.auto-clean-up', 'seconds':3,
              'service':'zato.kv-data.auto-clean-up'},
 
-        ]
->>>>>>> 30343469
+        ]